--- conflicted
+++ resolved
@@ -1,10 +1,9 @@
 # store/store.py
 
+from flask import Flask, request, jsonify, abort
 import os
 import threading
-
 import requests
-<<<<<<< HEAD
 import logging
 
 logging.basicConfig(
@@ -12,9 +11,6 @@
     format='%(asctime)s [%(levelname)s] %(message)s',
     datefmt='%Y-%m-%d %H:%M:%S'
 )
-=======
-from flask import Flask, request, jsonify, abort
->>>>>>> b1fc9b71
 
 # Configuration via environment variables
 LOG_PATH        = os.getenv("LOG_PATH", "log.txt")
